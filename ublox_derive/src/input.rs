use crate::types::{
    BitFlagsMacro, BitFlagsMacroItem, PackDesc, PackField, PackFieldMapDesc, PackHeader,
    PacketFlag, PayloadLen, RecvPackets, UbxEnumRestHandling, UbxExtendEnum, UbxTypeFromFn,
    UbxTypeIntoFn,
};
use proc_macro2::{Span, TokenStream};
use quote::ToTokens;

use std::num::NonZeroUsize;
use syn::{
    braced, parse::Parse, punctuated::Punctuated, spanned::Spanned, Attribute, Error, Fields,
    Ident, Token, Type,
};

pub fn parse_packet_description(
    struct_name: Ident,
    attrs: Vec<Attribute>,
    fields: Fields,
) -> syn::Result<PackDesc> {
    let main_sp = struct_name.span();

    let header = parse_ubx_attr(&attrs, &struct_name)?;
    let struct_comment = extract_item_comment(&attrs)?;

    let name = struct_name.to_string();
    let fields = parse_fields(fields)?;

    if let Some(field) = fields
        .iter()
        .rev()
        .skip(1)
        .find(|f| f.size_bytes.is_none() && f.size_fn().is_none())
    {
        return Err(Error::new(
            field.name.span(),
            "Non-finite size for field which is not the last field",
        ));
    }

    let ret = PackDesc {
        name,
        header,
        comment: struct_comment,
        fields,
    };

    if ret.header.payload_len.fixed().map(usize::from) == ret.packet_payload_size() {
        Ok(ret)
    } else {
        Err(Error::new(
            main_sp,
            format!(
                "Calculated packet size ({:?}) doesn't match specified ({:?})",
                ret.packet_payload_size(),
                ret.header.payload_len
            ),
        ))
    }
}

pub fn parse_ubx_enum_type(
    enum_name: Ident,
    attrs: Vec<Attribute>,
    in_variants: Punctuated<syn::Variant, syn::token::Comma>,
) -> syn::Result<UbxExtendEnum> {
    let (from_fn, into_fn, rest_handling) =
        parse_ubx_extend_attrs("#[ubx_extend]", enum_name.span(), &attrs)?;

    let attr = attrs
        .iter()
        .find(|a| a.path.is_ident("repr"))
        .ok_or_else(|| {
            Error::new(
                enum_name.span(),
                format!("No repr attribute for ubx_type enum {}", enum_name),
            )
        })?;
    let meta = attr.parse_meta()?;
    let repr: Type = match meta {
        syn::Meta::List(list) if list.nested.len() == 1 => {
            if let syn::NestedMeta::Meta(syn::Meta::Path(ref p)) = list.nested[0] {
                if !p.is_ident("u8") {
                    unimplemented!();
                }
            } else {
                return Err(Error::new(
                    list.nested[0].span(),
                    "Invalid repr attribute for ubx_type enum",
                ));
            }
            syn::parse_quote! { u8 }
        }
        _ => {
            return Err(Error::new(
                attr.span(),
                "Invalid repr attribute for ubx_type enum",
            ))
        }
    };
    let mut variants = Vec::with_capacity(in_variants.len());
    for var in in_variants {
        if syn::Fields::Unit != var.fields {
            return Err(Error::new(
                var.fields.span(),
                "Invalid variant for ubx_type enum",
            ));
        }
        let var_sp = var.ident.span();
        let (_, expr) = var
            .discriminant
            .ok_or_else(|| Error::new(var_sp, "ubx_type enum variant should has value"))?;
        let variant_value = if let syn::Expr::Lit(syn::ExprLit {
            lit: syn::Lit::Int(litint),
            ..
        }) = expr
        {
            litint.base10_parse::<u8>()?
        } else {
            return Err(Error::new(
                expr.span(),
                "Invalid variant value for ubx_type enum",
            ));
        };
        variants.push((var.ident, variant_value));
    }

    let attrs = attrs
        .into_iter()
        .filter(|x| !x.path.is_ident("ubx") && !x.path.is_ident("ubx_extend"))
        .collect();

    Ok(UbxExtendEnum {
        attrs,
        name: enum_name,
        repr,
        from_fn,
        into_fn,
        rest_handling,
        variants,
    })
}

pub fn parse_bitflags(mac: syn::ItemMacro) -> syn::Result<BitFlagsMacro> {
    let (from_fn, into_fn, rest_handling) =
        parse_ubx_extend_attrs("#[ubx_extend_bitflags]", mac.span(), &mac.attrs)?;

    let ast: BitFlagsAst = syn::parse2(mac.mac.tokens)?;

    let valid_types: [(Type, u32); 3] = [
        (syn::parse_quote!(u8), 1),
        (syn::parse_quote!(u16), 2),
        (syn::parse_quote!(u32), 4),
    ];
    let nbits = if let Some((_ty, size)) = valid_types.iter().find(|x| x.0 == ast.repr_ty) {
        size * 8
    } else {
        let mut valid_type_names = String::with_capacity(200);
        for (t, _) in &valid_types {
            if !valid_type_names.is_empty() {
                valid_type_names.push_str(", ");
            }
            valid_type_names.push_str(&t.into_token_stream().to_string());
        }
        return Err(Error::new(
            ast.repr_ty.span(),
            format!("Not supported type, expect one of {:?}", valid_type_names),
        ));
    };

    let mut consts = Vec::with_capacity(ast.items.len());
    for item in ast.items {
        consts.push(BitFlagsMacroItem {
            attrs: item.attrs,
            name: item.name,
            value: item.value.base10_parse()?,
        });
    }

    Ok(BitFlagsMacro {
        nbits,
        vis: ast.vis,
        attrs: ast.attrs,
        name: ast.ident,
        repr_ty: ast.repr_ty,
        consts,
        from_fn,
        into_fn,
        rest_handling,
    })
}

pub fn parse_idents_list(input: proc_macro2::TokenStream) -> syn::Result<RecvPackets> {
    syn::parse2(input)
}

fn parse_ubx_extend_attrs(
    ubx_extend_name: &str,
    item_sp: Span,
    attrs: &[Attribute],
) -> syn::Result<(
    Option<UbxTypeFromFn>,
    Option<UbxTypeIntoFn>,
    Option<UbxEnumRestHandling>,
)> {
    let attr = attrs
        .iter()
        .find(|a| a.path.is_ident("ubx"))
        .ok_or_else(|| Error::new(item_sp, format!("No ubx attribute for {}", ubx_extend_name)))?;
    let meta = attr.parse_meta()?;
    let mut from_fn = None;
    let mut rest_handling = None;
    let mut into_fn = None;
    let meta_sp = meta.span();
    match meta {
        syn::Meta::List(list) => {
            for item in list.nested {
                if let syn::NestedMeta::Meta(syn::Meta::Path(p)) = item {
                    if p.is_ident("from") {
                        from_fn = Some(UbxTypeFromFn::From);
                    } else if p.is_ident("into_raw") {
                        into_fn = Some(UbxTypeIntoFn::Raw);
                    } else if p.is_ident("from_unchecked") {
                        from_fn = Some(UbxTypeFromFn::FromUnchecked);
                    } else if p.is_ident("rest_reserved") || p.is_ident("rest_error") {
                        if rest_handling.is_some() {
                            return Err(Error::new(
                                p.span(),
                                "rest_reserved or rest_error already defined",
                            ));
                        }

                        rest_handling = Some(if p.is_ident("rest_reserved") {
                            UbxEnumRestHandling::Reserved
                        } else {
                            UbxEnumRestHandling::ErrorProne
                        });
                    } else {
                        return Err(Error::new(p.span(), "Invalid ubx attribute"));
                    }
                } else {
                    return Err(Error::new(item.span(), "Invalid ubx attribute"));
                }
            }
        }
        _ => return Err(Error::new(attr.span(), "Invalid ubx attributes")),
    }

    if from_fn == Some(UbxTypeFromFn::From)
        && rest_handling == Some(UbxEnumRestHandling::ErrorProne)
    {
        return Err(Error::new(
            meta_sp,
            "you should use rest_error with from_unchecked",
        ));
    }

    Ok((from_fn, into_fn, rest_handling))
}

fn parse_ubx_attr(attrs: &[Attribute], struct_name: &Ident) -> syn::Result<PackHeader> {
    let attr = attrs
        .iter()
        .find(|a| a.path.is_ident("ubx"))
        .ok_or_else(|| {
            Error::new(
                struct_name.span(),
                format!("No ubx attribute for struct {}", struct_name),
            )
        })?;
    let meta = attr.parse_meta()?;
    let meta = match meta {
        syn::Meta::List(x) => x,
        _ => return Err(Error::new(meta.span(), "Invalid ubx attribute syntax")),
    };

    let mut class = None;
    let mut id = None;
    let mut fixed_payload_len = None;
    let mut flags = Vec::new();
    let mut max_payload_len = None;

    for e in &meta.nested {
        match e {
            syn::NestedMeta::Meta(syn::Meta::NameValue(syn::MetaNameValue {
                path, lit, ..
            })) => {
                if path.is_ident("class") {
                    if class.is_some() {
                        return Err(Error::new(e.span(), "Duplicate \"class\" attribute"));
                    }
                    class = match lit {
                        syn::Lit::Int(x) => Some(x.base10_parse::<u8>()?),
                        _ => return Err(Error::new(lit.span(), "Should be integer literal")),
                    };
                } else if path.is_ident("id") {
                    if id.is_some() {
                        return Err(Error::new(e.span(), "Duplicate \"id\" attribute"));
                    }
                    id = match lit {
                        syn::Lit::Int(x) => Some(x.base10_parse::<u8>()?),
                        _ => return Err(Error::new(lit.span(), "Should be integer literal")),
                    };
                } else if path.is_ident("fixed_payload_len") {
                    if fixed_payload_len.is_some() {
                        return Err(Error::new(
                            e.span(),
                            "Duplicate \"fixed_payload_len\" attribute",
                        ));
                    }
                    fixed_payload_len = match lit {
                        syn::Lit::Int(x) => Some(x.base10_parse::<u16>()?),
                        _ => return Err(Error::new(lit.span(), "Should be integer literal")),
                    };
                } else if path.is_ident("max_payload_len") {
                    if max_payload_len.is_some() {
                        return Err(Error::new(
                            e.span(),
                            "Duplicate \"max_payload_len\" attribute",
                        ));
                    }
                    max_payload_len = match lit {
                        syn::Lit::Int(x) => Some(x.base10_parse::<u16>()?),
                        _ => return Err(Error::new(lit.span(), "Should be integer literal")),
                    };
                } else if path.is_ident("flags") {
                    if !flags.is_empty() {
                        return Err(Error::new(path.span(), "Duplicate flags"));
                    }
                    let my_flags = match lit {
                        syn::Lit::Str(x) => x.parse::<StructFlags>()?,
                        _ => return Err(Error::new(lit.span(), "Should be string literal")),
                    };
                    flags = my_flags.0.into_iter().collect();
                } else {
                    return Err(Error::new(path.span(), "Unsupported attribute"));
                }
            }
            _ => return Err(Error::new(e.span(), "Unsupported attribute")),
        }
    }
    let class = class.ok_or_else(|| Error::new(meta.span(), "No \"class\" attribute"))?;
    let id = id.ok_or_else(|| Error::new(meta.span(), "No \"id\" attribute"))?;

    let payload_len = match (max_payload_len, fixed_payload_len) {
        (Some(x), None) => PayloadLen::Max(x),
        (None, Some(x)) => PayloadLen::Fixed(x),
        (Some(_), Some(_)) => {
            return Err(Error::new(
                meta.span(),
                "You should not note max_payload_len AND fixed_payload_len",
            ))
        }
        (None, None) => {
            return Err(Error::new(
                meta.span(),
                "You should note max_payload_len or fixed_payload_len",
            ))
        }
    };

    Ok(PackHeader {
        class,
        id,
        payload_len,
        flags,
    })
}

fn extract_item_comment(attrs: &[Attribute]) -> syn::Result<String> {
    let mut doc_comments = String::new();
    for a in attrs {
        if a.path.is_ident("doc") {
            let meta = a.parse_meta()?;
            match meta {
                syn::Meta::NameValue(syn::MetaNameValue { lit, .. }) => {
                    let lit = match lit {
                        syn::Lit::Str(s) => s,
                        _ => return Err(Error::new(lit.span(), "Invalid comment")),
                    };
                    doc_comments.push_str(&lit.value());
                }
                _ => return Err(Error::new(a.span(), "Invalid comments")),
            }
        }
    }
    Ok(doc_comments)
}

fn parse_fields(fields: Fields) -> syn::Result<Vec<PackField>> {
    let fields = match fields {
        syn::Fields::Named(x) => x,
        _ => {
            return Err(Error::new(fields.span(), "Unsupported fields format"));
        }
    };
    let mut ret = Vec::with_capacity(fields.named.len());
    for f in fields.named {
        let f_sp = f.span();
        let syn::Field {
            ident: name,
            attrs,
            ty,
            ..
        } = f;
        let size_bytes = field_size_bytes(&ty)?;

        let name = name.ok_or_else(|| Error::new(f_sp, "No field name"))?;
        let comment = extract_item_comment(&attrs)?;
        let mut map = PackFieldMap::default();
        for a in attrs {
            if !a.path.is_ident("doc") {
                if !map.is_none() {
                    return Err(Error::new(
                        a.span(),
                        "Two map attributes for the same field",
                    ));
                }
                map = a.parse_args::<PackFieldMap>()?;
            }
        }

        if let Some(ref map_ty) = map.map_type {
            if map_ty.ty == ty {
                return Err(Error::new(
                    map_ty.ty.span(),
                    "You map type to the same type",
                ));
            }
        }

        let map = PackFieldMapDesc::new(map, &ty);

        ret.push(PackField {
            name,
            ty,
            map,
            comment,
            size_bytes,
        });
    }

    Ok(ret)
}

mod kw {
    syn::custom_keyword!(map_type);
    syn::custom_keyword!(scale);
    syn::custom_keyword!(alias);
    syn::custom_keyword!(default_for_builder);
    syn::custom_keyword!(may_fail);
    syn::custom_keyword!(from);
    syn::custom_keyword!(is_valid);
    syn::custom_keyword!(get_as_ref);
    syn::custom_keyword!(into);
    syn::custom_keyword!(size_fn);
}

#[derive(Default)]
pub struct PackFieldMap {
    pub map_type: Option<MapType>,
    pub scale: Option<syn::LitFloat>,
    pub alias: Option<Ident>,
    pub convert_may_fail: bool,
    pub get_as_ref: bool,
}

impl PackFieldMap {
    fn is_none(&self) -> bool {
        self.map_type.is_none() && self.scale.is_none() && self.alias.is_none()
    }
}

pub struct MapType {
    pub ty: Type,
    pub from_fn: Option<TokenStream>,
    pub is_valid_fn: Option<TokenStream>,
    pub into_fn: Option<TokenStream>,
    pub size_fn: Option<TokenStream>,
}

impl Parse for PackFieldMap {
    fn parse(input: syn::parse::ParseStream) -> syn::Result<Self> {
        let mut map = PackFieldMap::default();
        let mut map_ty = None;
        let mut custom_from_fn: Option<syn::Path> = None;
        let mut custom_into_fn: Option<syn::Expr> = None;
        let mut custom_is_valid_fn: Option<syn::Path> = None;
        let mut custom_size_fn: Option<syn::Path> = None;
        while !input.is_empty() {
            let lookahead = input.lookahead1();

            if lookahead.peek(kw::map_type) {
                input.parse::<kw::map_type>()?;
                input.parse::<Token![=]>()?;
                map_ty = Some(input.parse()?);
            } else if lookahead.peek(kw::scale) {
                input.parse::<kw::scale>()?;
                input.parse::<Token![=]>()?;
                map.scale = Some(input.parse()?);
            } else if lookahead.peek(kw::alias) {
                input.parse::<kw::alias>()?;
                input.parse::<Token![=]>()?;
                map.alias = Some(input.parse()?);
            } else if lookahead.peek(kw::may_fail) {
                input.parse::<kw::may_fail>()?;
                map.convert_may_fail = true;
            } else if lookahead.peek(kw::from) {
                input.parse::<kw::from>()?;
                input.parse::<Token![=]>()?;
                custom_from_fn = Some(input.parse()?);
            } else if lookahead.peek(kw::is_valid) {
                input.parse::<kw::is_valid>()?;
                input.parse::<Token![=]>()?;
                custom_is_valid_fn = Some(input.parse()?);
            } else if lookahead.peek(kw::size_fn) {
                input.parse::<kw::size_fn>()?;
                input.parse::<Token![=]>()?;
                custom_size_fn = Some(input.parse()?);
            } else if lookahead.peek(kw::get_as_ref) {
                input.parse::<kw::get_as_ref>()?;
                map.get_as_ref = true;
            } else if lookahead.peek(kw::into) {
                input.parse::<kw::into>()?;
                input.parse::<Token![=]>()?;
                custom_into_fn = Some(input.parse()?);
            } else {
                return Err(lookahead.error());
            }

            if input.peek(Token![,]) {
                input.parse::<Token![,]>()?;
            }
        }

        if let Some(map_ty) = map_ty {
            map.map_type = Some(MapType {
                ty: map_ty,
                from_fn: custom_from_fn.map(ToTokens::into_token_stream),
                is_valid_fn: custom_is_valid_fn.map(ToTokens::into_token_stream),
                into_fn: custom_into_fn.map(ToTokens::into_token_stream),
                size_fn: custom_size_fn.map(ToTokens::into_token_stream),
            });
        }

        Ok(map)
    }
}

struct Comment(String);

impl Parse for Comment {
    fn parse(input: syn::parse::ParseStream) -> syn::Result<Self> {
        if input.peek(Token![#]) && input.peek2(syn::token::Bracket) && input.peek3(Ident) {
            let attrs = input.call(Attribute::parse_outer)?;

            Ok(Comment(extract_item_comment(&attrs)?))
        } else {
            Ok(Comment(String::new()))
        }
    }
}

fn field_size_bytes(ty: &Type) -> syn::Result<Option<NonZeroUsize>> {
<<<<<<< HEAD
    let valid_types: [(Type, NonZeroUsize); 8] = [
=======
    //TODO: make this array static
    //TODO: support f32, f64
    let valid_types: [(Type, NonZeroUsize); 7] = [
>>>>>>> 6d01ef10
        (syn::parse_quote!(u8), NonZeroUsize::new(1).unwrap()),
        (syn::parse_quote!(i8), NonZeroUsize::new(1).unwrap()),
        (syn::parse_quote!(u16), NonZeroUsize::new(2).unwrap()),
        (syn::parse_quote!(i16), NonZeroUsize::new(2).unwrap()),
        (syn::parse_quote!(u32), NonZeroUsize::new(4).unwrap()),
        (syn::parse_quote!(i32), NonZeroUsize::new(4).unwrap()),
<<<<<<< HEAD
        (syn::parse_quote!(f32), NonZeroUsize::new(4).unwrap()),
=======
>>>>>>> 6d01ef10
        (syn::parse_quote!(f64), NonZeroUsize::new(8).unwrap()),
    ];
    if let Some((_ty, size)) = valid_types.iter().find(|x| x.0 == *ty) {
        Ok(Some(*size))
    } else if let syn::Type::Array(ref fixed_array) = ty {
        if *fixed_array.elem != syn::parse_quote!(u8) {
            return Err(Error::new(fixed_array.elem.span(), "Only u8 supported"));
        }
        if let syn::Expr::Lit(syn::ExprLit {
            lit: syn::Lit::Int(ref len),
            ..
        }) = fixed_array.len
        {
            let len_val: usize = len.base10_parse()?;
            Ok(NonZeroUsize::new(len_val))
        } else {
            Err(Error::new(
                fixed_array.len.span(),
                "Can not interpret array length",
            ))
        }
    } else if let syn::Type::Reference(_) = ty {
        Ok(None)
    } else {
        let mut valid_type_names = String::with_capacity(200);
        for (t, _) in &valid_types {
            if !valid_type_names.is_empty() {
                valid_type_names.push_str(", ");
            }
            valid_type_names.push_str(&t.into_token_stream().to_string());
        }
        Err(Error::new(
            ty.span(),
            format!("Not supported type, expect one of {:?}", valid_type_names),
        ))
    }
}

struct BitFlagsAst {
    attrs: Vec<Attribute>,
    vis: syn::Visibility,
    _struct_token: Token![struct],
    ident: Ident,
    _colon_token: Token![:],
    repr_ty: Type,
    _brace_token: syn::token::Brace,
    items: Punctuated<BitFlagsAstConst, Token![;]>,
}

struct BitFlagsAstConst {
    attrs: Vec<Attribute>,
    _const_token: Token![const],
    name: Ident,
    _eq_token: Token![=],
    value: syn::LitInt,
}

impl Parse for BitFlagsAst {
    fn parse(input: syn::parse::ParseStream) -> syn::Result<Self> {
        let attrs = input.call(Attribute::parse_outer)?;
        let vis = input.parse()?;
        let struct_token = input.parse()?;
        let ident = input.parse()?;
        let colon_token = input.parse()?;
        let repr_ty = input.parse()?;
        let content;
        let brace_token = braced!(content in input);
        let items = content.parse_terminated(BitFlagsAstConst::parse)?;
        Ok(Self {
            attrs,
            vis,
            _struct_token: struct_token,
            ident,
            _colon_token: colon_token,
            repr_ty,
            _brace_token: brace_token,
            items,
        })
    }
}

impl Parse for BitFlagsAstConst {
    fn parse(input: syn::parse::ParseStream) -> syn::Result<Self> {
        Ok(Self {
            attrs: input.call(Attribute::parse_outer)?,
            _const_token: input.parse()?,
            name: input.parse()?,
            _eq_token: input.parse()?,
            value: input.parse()?,
        })
    }
}

impl Parse for PacketFlag {
    fn parse(input: syn::parse::ParseStream) -> syn::Result<Self> {
        let lookahead = input.lookahead1();

        if lookahead.peek(kw::default_for_builder) {
            input.parse::<kw::default_for_builder>()?;
            Ok(PacketFlag::DefaultForBuilder)
        } else {
            Err(lookahead.error())
        }
    }
}

struct StructFlags(Punctuated<PacketFlag, Token![,]>);

impl Parse for StructFlags {
    fn parse(input: syn::parse::ParseStream) -> syn::Result<Self> {
        let flags = input.parse_terminated(PacketFlag::parse)?;
        Ok(Self(flags))
    }
}

impl Parse for RecvPackets {
    fn parse(input: syn::parse::ParseStream) -> syn::Result<Self> {
        input.parse::<Token![enum]>()?;
        let union_enum_name: Ident = input.parse()?;
        let content;
        let _brace_token: syn::token::Brace = braced!(content in input);
        content.parse::<Token![_]>()?;
        content.parse::<Token![=]>()?;
        let unknown_ty: Ident = content.parse()?;
        content.parse::<Token![,]>()?;
        let packs: Punctuated<Ident, Token![,]> = content.parse_terminated(Ident::parse)?;
        Ok(Self {
            union_enum_name,
            unknown_ty,
            all_packets: packs.into_iter().collect(),
        })
    }
}<|MERGE_RESOLUTION|>--- conflicted
+++ resolved
@@ -561,23 +561,14 @@
 }
 
 fn field_size_bytes(ty: &Type) -> syn::Result<Option<NonZeroUsize>> {
-<<<<<<< HEAD
     let valid_types: [(Type, NonZeroUsize); 8] = [
-=======
-    //TODO: make this array static
-    //TODO: support f32, f64
-    let valid_types: [(Type, NonZeroUsize); 7] = [
->>>>>>> 6d01ef10
         (syn::parse_quote!(u8), NonZeroUsize::new(1).unwrap()),
         (syn::parse_quote!(i8), NonZeroUsize::new(1).unwrap()),
         (syn::parse_quote!(u16), NonZeroUsize::new(2).unwrap()),
         (syn::parse_quote!(i16), NonZeroUsize::new(2).unwrap()),
         (syn::parse_quote!(u32), NonZeroUsize::new(4).unwrap()),
         (syn::parse_quote!(i32), NonZeroUsize::new(4).unwrap()),
-<<<<<<< HEAD
         (syn::parse_quote!(f32), NonZeroUsize::new(4).unwrap()),
-=======
->>>>>>> 6d01ef10
         (syn::parse_quote!(f64), NonZeroUsize::new(8).unwrap()),
     ];
     if let Some((_ty, size)) = valid_types.iter().find(|x| x.0 == *ty) {
