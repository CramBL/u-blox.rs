--- conflicted
+++ resolved
@@ -68,7 +68,6 @@
     pub size_bytes: Option<NonZeroUsize>,
 }
 
-<<<<<<< HEAD
 impl PackField {
     pub fn size_fn(&self) -> Option<&TokenStream> {
         self.map.map_type.as_ref().and_then(|m| m.size_fn.as_ref())
@@ -82,9 +81,7 @@
     }
 }
 
-=======
 #[derive(Debug)]
->>>>>>> 6d01ef10
 pub struct PackFieldMapDesc {
     pub map_type: Option<MapTypeDesc>,
     pub scale: Option<syn::LitFloat>,
