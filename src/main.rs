<<<<<<< HEAD
use chrono::prelude::*;
use std::time::{Duration, Instant};
use ublox::{Device, Position};

fn characterize_reset(dev: &mut Device, reset: &ublox::ResetType, use_pos_time: bool) -> Duration {
    let pos = Position {
        lon: -97.5,
        lat: 30.2,
        alt: 200.0,
    };

    match dev.reset(reset) {
        Err(e) => {
            println!("Got error resetting: {:?}", e);
        }
        _ => {}
    }

    if use_pos_time {
        println!("Setting AID data...");
        match dev.load_aid_data(Some(pos), Some(Utc::now())) {
            Err(e) => {
                println!("Got error loading AID data: {:?}", e);
            }
            _ => {}
        }
    }

    /*println!("Setting ALP offline data...");
    let mut file = File::open("current_14d.alp").unwrap();
    let mut data = Vec::new();
    file.read_to_end(&mut data).unwrap();
    match dev.set_alp_offline(&data) {
        Err(e) => {
            println!("Error setting ALP offline data: {:?}", e);
        },
        _ => {}
    }*/

    println!("Polling for fix acquisition...");
    let start_tm = Instant::now();
    loop {
        dev.poll_for(Duration::from_millis(100)).unwrap();
        match dev.get_position() {
            Some(_pos) => {
                break;
            }
            None => {}
        }
    }
    start_tm.elapsed()
}

fn main() {
    let mut dev = Device::new().unwrap();
    let pos = Position {
        lon: -97.5,
        lat: 30.2,
        alt: 200.0,
    };
    println!("Setting AID data...");
    match dev.load_aid_data(Some(pos), Some(Utc::now())) {
        Err(e) => {
            println!("Got error loading AID data: {:?}", e);
        }
=======
use ublox::{Device, Position};
use std::time::Duration;
use chrono::prelude::*;

fn main() {
    let mut dev = Device::new("/dev/ttyUSB0").unwrap();

    let pos = Position{lon: -97.5, lat: 30.2, alt: 200.0};
    println!("Setting AID data...");
    match dev.load_aid_data(Some(pos), Some(Utc::now())) {
        Err(e) => {
            println!("Got error setting AID data: {:?}", e);
        },
>>>>>>> 1bb955a6
        _ => {}
    }

    loop {
        dev.poll_for(Duration::from_millis(500)).unwrap();
        println!("{:?}", dev.get_solution());
    }
<<<<<<< HEAD

    /*let reset_types = [ublox::ResetType::Hot, ublox::ResetType::Warm, ublox::ResetType::Cold];
    let aids = [true, false];

    for rst in reset_types.iter() {
        for aid in aids.iter() {
            let rst = &(*rst);
            println!("{:?}/{}: {:?}", rst, aid, characterize_reset(&mut dev, rst, *aid));
        }
    }*/

    //println!("warm/aid: {:?}", characterize_reset(&mut dev, ublox::ResetType::Warm, true));
=======
>>>>>>> 1bb955a6
}<|MERGE_RESOLUTION|>--- conflicted
+++ resolved
@@ -1,70 +1,3 @@
-<<<<<<< HEAD
-use chrono::prelude::*;
-use std::time::{Duration, Instant};
-use ublox::{Device, Position};
-
-fn characterize_reset(dev: &mut Device, reset: &ublox::ResetType, use_pos_time: bool) -> Duration {
-    let pos = Position {
-        lon: -97.5,
-        lat: 30.2,
-        alt: 200.0,
-    };
-
-    match dev.reset(reset) {
-        Err(e) => {
-            println!("Got error resetting: {:?}", e);
-        }
-        _ => {}
-    }
-
-    if use_pos_time {
-        println!("Setting AID data...");
-        match dev.load_aid_data(Some(pos), Some(Utc::now())) {
-            Err(e) => {
-                println!("Got error loading AID data: {:?}", e);
-            }
-            _ => {}
-        }
-    }
-
-    /*println!("Setting ALP offline data...");
-    let mut file = File::open("current_14d.alp").unwrap();
-    let mut data = Vec::new();
-    file.read_to_end(&mut data).unwrap();
-    match dev.set_alp_offline(&data) {
-        Err(e) => {
-            println!("Error setting ALP offline data: {:?}", e);
-        },
-        _ => {}
-    }*/
-
-    println!("Polling for fix acquisition...");
-    let start_tm = Instant::now();
-    loop {
-        dev.poll_for(Duration::from_millis(100)).unwrap();
-        match dev.get_position() {
-            Some(_pos) => {
-                break;
-            }
-            None => {}
-        }
-    }
-    start_tm.elapsed()
-}
-
-fn main() {
-    let mut dev = Device::new().unwrap();
-    let pos = Position {
-        lon: -97.5,
-        lat: 30.2,
-        alt: 200.0,
-    };
-    println!("Setting AID data...");
-    match dev.load_aid_data(Some(pos), Some(Utc::now())) {
-        Err(e) => {
-            println!("Got error loading AID data: {:?}", e);
-        }
-=======
 use ublox::{Device, Position};
 use std::time::Duration;
 use chrono::prelude::*;
@@ -78,7 +11,6 @@
         Err(e) => {
             println!("Got error setting AID data: {:?}", e);
         },
->>>>>>> 1bb955a6
         _ => {}
     }
 
@@ -86,19 +18,4 @@
         dev.poll_for(Duration::from_millis(500)).unwrap();
         println!("{:?}", dev.get_solution());
     }
-<<<<<<< HEAD
-
-    /*let reset_types = [ublox::ResetType::Hot, ublox::ResetType::Warm, ublox::ResetType::Cold];
-    let aids = [true, false];
-
-    for rst in reset_types.iter() {
-        for aid in aids.iter() {
-            let rst = &(*rst);
-            println!("{:?}/{}: {:?}", rst, aid, characterize_reset(&mut dev, rst, *aid));
-        }
-    }*/
-
-    //println!("warm/aid: {:?}", characterize_reset(&mut dev, ublox::ResetType::Warm, true));
-=======
->>>>>>> 1bb955a6
 }