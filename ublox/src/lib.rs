--- conflicted
+++ resolved
@@ -9,27 +9,16 @@
 //!
 //! Constructing packets happens using the `Builder` variant of the packet, for example:
 //! ```
-<<<<<<< HEAD
-//! use ublox::{CfgPrtUartBuilder, InProtoMask, OutProtoMask, UartPortId};
-=======
 //! use ublox::{CfgPrtUartBuilder, UartPortId, UartMode, DataBits, Parity, StopBits, InProtoMask, OutProtoMask};
->>>>>>> 6d01ef10
 //!
 //! let packet: [u8; 28] = CfgPrtUartBuilder {
 //!    portid: UartPortId::Uart1,
 //!    reserved0: 0,
 //!    tx_ready: 0,
-<<<<<<< HEAD
-//!    mode: 0x8d0.into(),
-//!    baud_rate: 9600,
-//!    in_proto_mask: InProtoMask::from_bits(0x07).unwrap(),
-//!    out_proto_mask: OutProtoMask::from_bits(0x01).unwrap(),
-=======
 //!    mode: UartMode::new(DataBits::Eight, Parity::None, StopBits::One),
 //!    baud_rate: 9600,
 //!    in_proto_mask: InProtoMask::all(),
 //!    out_proto_mask: OutProtoMask::UBLOX,
->>>>>>> 6d01ef10
 //!    flags: 0,
 //!    reserved5: 0,
 //! }.into_packet_bytes();
