use super::packets::*;
use crate::error::DateTimeError;
use chrono::prelude::*;
use core::{convert::TryFrom, fmt};

<<<<<<< HEAD
/// Represents a world position, can be constructed from NavPosLlh and NavPosVelTime packets.
#[cfg_attr(feature = "serde", derive(serde::Serialize, serde::Deserialize))]
=======
/// Represents a world position, can be constructed from NavPosLlh, NavHpPosLlh and NavPosVelTime packets.
#[cfg_attr(feature = "serde", derive(Serialize, Deserialize))]
>>>>>>> e9744363
#[derive(Debug, Clone, Copy)]
pub struct Position {
    /// Logitude in degrees
    pub lon: f64,

    /// Latitude in degrees
    pub lat: f64,

    /// Altitude in meters
    pub alt: f64,
}

#[derive(Debug, Clone, Copy)]
#[cfg_attr(feature = "serde", derive(serde::Serialize, serde::Deserialize))]
pub struct Velocity {
    /// m/s over the ground
    pub speed: f64,

    /// Heading in degrees
    pub heading: f64, // degrees
}

impl<'a> From<&NavPosLlhRef<'a>> for Position {
    fn from(packet: &NavPosLlhRef<'a>) -> Self {
        Position {
            lon: packet.lon_degrees(),
            lat: packet.lat_degrees(),
            alt: packet.height_msl(),
        }
    }
}

impl<'a> From<&NavHpPosLlhRef<'a>> for Position {
    fn from(packet: &NavHpPosLlhRef<'a>) -> Self {
        Position {
            lon: packet.lon_degrees() + packet.lon_hp_degrees(),
            lat: packet.lat_degrees() + packet.lat_hp_degrees(),
            alt: packet.height_msl() + packet.height_hp_msl(),
        }
    }
}

impl<'a> From<&NavVelNedRef<'a>> for Velocity {
    fn from(packet: &NavVelNedRef<'a>) -> Self {
        Velocity {
            speed: packet.ground_speed(),
            heading: packet.heading_degrees(),
        }
    }
}

impl<'a> From<&NavPosVelTimeRef<'a>> for Position {
    fn from(packet: &NavPosVelTimeRef<'a>) -> Self {
        Position {
            lon: packet.lon_degrees(),
            lat: packet.lat_degrees(),
            alt: packet.height_msl(),
        }
    }
}

impl<'a> From<&NavPosVelTimeRef<'a>> for Velocity {
    fn from(packet: &NavPosVelTimeRef<'a>) -> Self {
        Velocity {
            speed: packet.ground_speed(),
            heading: packet.heading_degrees(),
        }
    }
}

impl<'a> TryFrom<&NavPosVelTimeRef<'a>> for DateTime<Utc> {
    type Error = DateTimeError;
    fn try_from(sol: &NavPosVelTimeRef<'a>) -> Result<Self, Self::Error> {
        let date = NaiveDate::from_ymd_opt(
            i32::from(sol.year()),
            u32::from(sol.month()),
            u32::from(sol.day()),
        )
        .ok_or(DateTimeError::InvalidDate)?;
        let time = NaiveTime::from_hms_opt(
            u32::from(sol.hour()),
            u32::from(sol.min()),
            u32::from(sol.sec()),
        )
        .ok_or(DateTimeError::InvalidTime)?;
        const NANOS_LIM: u32 = 1_000_000_000;
        if (sol.nanosecond().wrapping_abs() as u32) >= NANOS_LIM {
            return Err(DateTimeError::InvalidNanoseconds);
        }

        let dt = NaiveDateTime::new(date, time)
            + chrono::Duration::nanoseconds(i64::from(sol.nanosecond()));

        Ok(DateTime::from_utc(dt, Utc))
    }
}

pub(crate) struct FieldIter<I>(pub(crate) I);

impl<I> fmt::Debug for FieldIter<I>
where
    I: fmt::Debug,
{
    fn fmt(&self, f: &mut fmt::Formatter<'_>) -> fmt::Result {
        self.0.fmt(f)
    }
}

#[cfg(feature = "serde")]
impl<I> serde::Serialize for FieldIter<I>
where
    I: Iterator + Clone,
    I::Item: serde::Serialize,
{
    fn serialize<S>(&self, serializer: S) -> Result<S::Ok, S::Error>
    where
        S: serde::Serializer,
    {
        serializer.collect_seq(self.0.clone())
    }
}<|MERGE_RESOLUTION|>--- conflicted
+++ resolved
@@ -3,13 +3,8 @@
 use chrono::prelude::*;
 use core::{convert::TryFrom, fmt};
 
-<<<<<<< HEAD
 /// Represents a world position, can be constructed from NavPosLlh and NavPosVelTime packets.
 #[cfg_attr(feature = "serde", derive(serde::Serialize, serde::Deserialize))]
-=======
-/// Represents a world position, can be constructed from NavPosLlh, NavHpPosLlh and NavPosVelTime packets.
-#[cfg_attr(feature = "serde", derive(Serialize, Deserialize))]
->>>>>>> e9744363
 #[derive(Debug, Clone, Copy)]
 pub struct Position {
     /// Logitude in degrees
