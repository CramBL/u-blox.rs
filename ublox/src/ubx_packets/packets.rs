--- conflicted
+++ resolved
@@ -1987,7 +1987,6 @@
 // }
 
 #[ubx_packet_recv]
-<<<<<<< HEAD
 #[ubx(class = 0x28, id = 0x00, fixed_payload_len = 72)]
 struct HnrPvt {
     i_tow: u32,
@@ -2032,7 +2031,8 @@
     head_acc: u32,
 
     reserved2: [u8; 4],
-=======
+}
+
 #[ubx(class = 0x01, id = 0x05, fixed_payload_len = 32)]
 struct NavAtt {
     itow: u32,
@@ -2050,7 +2050,6 @@
     acc_pitch: u32,
     #[ubx(map_type = f64, scale = 1e-5, alias = vehicle_heading_accuracy)]
     acc_heading: u32,
->>>>>>> e8f6ba3d
 }
 
 #[ubx_packet_recv]
@@ -2063,7 +2062,6 @@
     f_acc: u32,
 }
 
-<<<<<<< HEAD
 #[ubx_extend_bitflags]
 #[ubx(from, rest_reserved)]
 bitflags! {
@@ -2090,16 +2088,13 @@
     }
 }
 
-=======
->>>>>>> e8f6ba3d
 // #[ubx_packet_recv]
 // #[ubx(class = 0x10, id = 0x03, fixed_payload_len = 16)]
 // struct EsfRaw {
 //     msss: u32,
 // }
 
-<<<<<<< HEAD
-=======
+
 #[ubx_packet_recv]
 #[ubx(class = 0x01, id = 0x11, fixed_payload_len = 20)]
 struct NavVelECEF {
@@ -2167,7 +2162,6 @@
     reserved3: [u8; 2],
 }
 
->>>>>>> e8f6ba3d
 define_recv_packets!(
     enum PacketRef {
         _ = UbxUnknownPacketRef,
@@ -2199,11 +2193,8 @@
         MonHw,
         RxmRtcm,
         EsfMeas,
-<<<<<<< HEAD
         HnrPvt,
-=======
         NavAtt,
->>>>>>> e8f6ba3d
         NavClock,
         NavVelECEF,
         MgaGpsEph,
