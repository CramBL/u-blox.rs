use super::{
    ubx_checksum, MemWriter, Position, UbxChecksumCalc, UbxPacketCreator, UbxPacketMeta,
    UbxUnknownPacketRef, SYNC_CHAR_1, SYNC_CHAR_2,
};
use crate::error::{MemWriterError, ParserError};
use bitflags::bitflags;
use chrono::prelude::*;
use core::fmt;
use num_traits::cast::{FromPrimitive, ToPrimitive};
use num_traits::float::FloatCore;
use ublox_derive::{
    define_recv_packets, ubx_extend, ubx_extend_bitflags, ubx_packet_recv, ubx_packet_recv_send,
    ubx_packet_send,
};

/// Geodetic Position Solution
#[ubx_packet_recv]
#[ubx(class = 1, id = 2, fixed_payload_len = 28)]
struct NavPosLlh {
    /// GPS Millisecond Time of Week
    itow: u32,

    /// Longitude
    #[ubx(map_type = f64, scale = 1e-7, alias = lon_degrees)]
    lon: i32,

    /// Latitude
    #[ubx(map_type = f64, scale = 1e-7, alias = lat_degrees)]
    lat: i32,

    /// Height above Ellipsoid
    #[ubx(map_type = f64, scale = 1e-3)]
    height_meters: i32,

    /// Height above mean sea level
    #[ubx(map_type = f64, scale = 1e-3)]
    height_msl: i32,

    /// Horizontal Accuracy Estimate
    #[ubx(map_type = f64, scale = 1e-3)]
    h_ack: u32,

    /// Vertical Accuracy Estimate
    #[ubx(map_type = f64, scale = 1e-3)]
    v_acc: u32,
}

/// Velocity Solution in NED
#[ubx_packet_recv]
#[ubx(class = 1, id = 0x12, fixed_payload_len = 36)]
struct NavVelNed {
    /// GPS Millisecond Time of Week
    itow: u32,

    /// north velocity (m/s)
    #[ubx(map_type = f64, scale = 1e-2)]
    vel_north: i32,

    /// east velocity (m/s)
    #[ubx(map_type = f64, scale = 1e-2)]
    vel_east: i32,

    /// down velocity (m/s)
    #[ubx(map_type = f64, scale = 1e-2)]
    vel_down: i32,

    /// Speed 3-D (m/s)
    #[ubx(map_type = f64, scale = 1e-2)]
    speed_3d: u32,

    /// Ground speed (m/s)
    #[ubx(map_type = f64, scale = 1e-2)]
    ground_speed: u32,

    /// Heading of motion 2-D (degrees)
    #[ubx(map_type = f64, scale = 1e-5, alias = heading_degrees)]
    heading: i32,

    /// Speed Accuracy Estimate (m/s)
    #[ubx(map_type = f64, scale = 1e-2)]
    speed_accuracy_estimate: u32,

    /// Course / Heading Accuracy Estimate (degrees)
    #[ubx(map_type = f64, scale = 1e-5)]
    course_heading_accuracy_estimate: u32,
}

/// Navigation Position Velocity Time Solution
#[ubx_packet_recv]
#[ubx(class = 1, id = 0x07, fixed_payload_len = 92)]
struct NavPosVelTime {
    /// GPS Millisecond Time of Week
    itow: u32,
    year: u16,
    month: u8,
    day: u8,
    hour: u8,
    min: u8,
    sec: u8,
    valid: u8,
    time_accuracy: u32,
    nanosecond: i32,

    /// GNSS fix Type
    #[ubx(map_type = GpsFix)]
    fix_type: u8,
    #[ubx(map_type = NavPosVelTimeFlags)]
    flags: u8,
    #[ubx(map_type = NavPosVelTimeFlags2)]
    flags2: u8,
    num_satellites: u8,
    #[ubx(map_type = f64, scale = 1e-7, alias = lon_degrees)]
    lon: i32,
    #[ubx(map_type = f64, scale = 1e-7, alias = lat_degrees)]
    lat: i32,

    /// Height above Ellipsoid
    #[ubx(map_type = f64, scale = 1e-3)]
    height_meters: i32,

    /// Height above mean sea level
    #[ubx(map_type = f64, scale = 1e-3)]
    height_msl: i32,
    horiz_accuracy: u32,
    vert_accuracy: u32,

    /// north velocity (m/s)
    #[ubx(map_type = f64, scale = 1e-3)]
    vel_north: i32,

    /// east velocity (m/s)
    #[ubx(map_type = f64, scale = 1e-3)]
    vel_east: i32,

    /// down velocity (m/s)
    #[ubx(map_type = f64, scale = 1e-3)]
    vel_down: i32,

    /// Ground speed (m/s)
    #[ubx(map_type = f64, scale = 1e-3)]
    ground_speed: u32,

    /// Heading of motion 2-D (degrees)
    #[ubx(map_type = f64, scale = 1e-5, alias = heading_degrees)]
    heading: i32,

    /// Speed Accuracy Estimate (m/s)
    #[ubx(map_type = f64, scale = 1e-3)]
    speed_accuracy_estimate: u32,

    /// Heading accuracy estimate (both motionand vehicle) (degrees)
    #[ubx(map_type = f64, scale = 1e-5)]
    heading_accuracy_estimate: u32,

    /// Position DOP
    pdop: u16,
    reserved1: [u8; 6],
    #[ubx(map_type = f64, scale = 1e-5, alias = heading_of_vehicle_degrees)]
    heading_of_vehicle: i32,
    #[ubx(map_type = f64, scale = 1e-2, alias = magnetic_declination_degrees)]
    magnetic_declination: i16,
    #[ubx(map_type = f64, scale = 1e-2, alias = magnetic_declination_accuracy_degrees)]
    magnetic_declination_accuracy: u16,
}

#[ubx_extend_bitflags]
#[ubx(from, rest_reserved)]
bitflags! {
    /// Fix status flags for `NavPosVelTime`
    pub struct NavPosVelTimeFlags: u8 {
        /// position and velocity valid and within DOP and ACC Masks
        const GPS_FIX_OK = 1;
        /// DGPS used
        const DIFF_SOLN = 2;
        /// 1 = heading of vehicle is valid
        const HEAD_VEH_VALID = 0x20;
        const CARR_SOLN_FLOAT = 0x40;
        const CARR_SOLN_FIXED = 0x80;
    }
}

#[ubx_extend_bitflags]
#[ubx(from, rest_reserved)]
bitflags! {
    /// Additional flags for `NavPosVelTime`
    pub struct NavPosVelTimeFlags2: u8 {
        /// 1 = information about UTC Date and Time of Day validity confirmation
        /// is available. This flag is only supported in Protocol Versions
        /// 19.00, 19.10, 20.10, 20.20, 20.30, 22.00, 23.00, 23.01,27 and 28.
        const CONFIRMED_AVAI = 0x20;
        /// 1 = UTC Date validity could be confirmed
        /// (confirmed by using an additional independent source)
        const CONFIRMED_DATE = 0x40;
        /// 1 = UTC Time of Day could be confirmed
        /// (confirmed by using an additional independent source)
        const CONFIRMED_TIME = 0x80;
    }
}

///  Receiver Navigation Status
#[ubx_packet_recv]
#[ubx(class = 1, id = 3, fixed_payload_len = 16)]
struct NavStatus {
    /// GPS Millisecond Time of Week
    itow: u32,

    /// GPS fix Type, this value does not qualify a fix as

    /// valid and within the limits
    #[ubx(map_type = GpsFix)]
    fix_type: u8,

    /// Navigation Status Flags
    #[ubx(map_type = NavStatusFlags)]
    flags: u8,

    /// Fix Status Information
    #[ubx(map_type = FixStatusInfo)]
    fix_stat: u8,

    /// further information about navigation output
    #[ubx(map_type = NavStatusFlags2)]
    flags2: u8,

    /// Time to first fix (millisecond time tag)
    time_to_first_fix: u32,

    /// Milliseconds since Startup / Reset
    uptime_ms: u32,
}

/// Dilution of precision
#[ubx_packet_recv]
#[ubx(class = 1, id = 4, fixed_payload_len = 18)]
struct NavDop {
    /// GPS Millisecond Time of Week
    itow: u32,
    #[ubx(map_type = f32, scale = 1e-2)]
    geometric_dop: u16,
    #[ubx(map_type = f32, scale = 1e-2)]
    position_dop: u16,
    #[ubx(map_type = f32, scale = 1e-2)]
    time_dop: u16,
    #[ubx(map_type = f32, scale = 1e-2)]
    vertical_dop: u16,
    #[ubx(map_type = f32, scale = 1e-2)]
    horizontal_dop: u16,
    #[ubx(map_type = f32, scale = 1e-2)]
    northing_dop: u16,
    #[ubx(map_type = f32, scale = 1e-2)]
    easting_dop: u16,
}

/// Navigation Solution Information
#[ubx_packet_recv]
#[ubx(class = 1, id = 6, fixed_payload_len = 52)]
struct NavSolution {
    /// GPS Millisecond Time of Week
    itow: u32,

    /// Fractional part of iTOW (range: +/-500000).
    ftow_ns: i32,

    /// GPS week number of the navigation epoch
    week: i16,

    /// GPS fix Type
    #[ubx(map_type = GpsFix)]
    fix_type: u8,

    /// Navigation Status Flags
    #[ubx(map_type = NavStatusFlags)]
    flags: u8,

    /// ECEF X coordinate (meters)
    #[ubx(map_type = f64, scale = 1e-2)]
    ecef_x: i32,

    /// ECEF Y coordinate (meters)
    #[ubx(map_type = f64, scale = 1e-2)]
    ecef_y: i32,

    /// ECEF Z coordinate (meters)
    #[ubx(map_type = f64, scale = 1e-2)]
    ecef_z: i32,

    /// 3D Position Accuracy Estimate
    #[ubx(map_type = f64, scale = 1e-2)]
    position_accuracy_estimate: u32,

    /// ECEF X velocity (m/s)
    #[ubx(map_type = f64, scale = 1e-2)]
    ecef_vx: i32,

    /// ECEF Y velocity (m/s)
    #[ubx(map_type = f64, scale = 1e-2)]
    ecef_vy: i32,

    /// ECEF Z velocity (m/s)
    #[ubx(map_type = f64, scale = 1e-2)]
    ecef_vz: i32,

    /// Speed Accuracy Estimate
    #[ubx(map_type = f64, scale = 1e-2)]
    speed_accuracy_estimate: u32,

    /// Position DOP
    #[ubx(map_type = f32, scale = 1e-2)]
    pdop: u16,
    reserved1: u8,

    /// Number of SVs used in Nav Solution
    num_sv: u8,
    reserved2: [u8; 4],
}

/// GPS fix Type
#[ubx_extend]
#[ubx(from, rest_reserved)]
#[repr(u8)]
#[derive(Debug, Copy, Clone, PartialEq)]
pub enum GpsFix {
    NoFix = 0,
    DeadReckoningOnly = 1,
    Fix2D = 2,
    Fix3D = 3,
    GPSPlusDeadReckoning = 4,
    TimeOnlyFix = 5,
}

#[ubx_extend_bitflags]
#[ubx(from, rest_reserved)]
bitflags! {
    /// Navigation Status Flags
    pub struct NavStatusFlags: u8 {
        /// position and velocity valid and within DOP and ACC Masks
        const GPS_FIX_OK = 1;
        /// DGPS used
        const DIFF_SOLN = 2;
        /// Week Number valid
        const WKN_SET = 4;
        /// Time of Week valid
        const TOW_SET = 8;
    }
}

/// Fix Status Information
#[repr(transparent)]
#[derive(Copy, Clone)]
pub struct FixStatusInfo(u8);

impl FixStatusInfo {
    pub const fn has_pr_prr_correction(self) -> bool {
        (self.0 & 1) == 1
    }
    pub fn map_matching(self) -> MapMatchingStatus {
        let bits = (self.0 >> 6) & 3;
        match bits {
            0 => MapMatchingStatus::None,
            1 => MapMatchingStatus::Valid,
            2 => MapMatchingStatus::Used,
            3 => MapMatchingStatus::Dr,
            _ => unreachable!(),
        }
    }
    pub const fn from(x: u8) -> Self {
        Self(x)
    }
}

impl fmt::Debug for FixStatusInfo {
    fn fmt(&self, f: &mut fmt::Formatter<'_>) -> fmt::Result {
        f.debug_struct("FixStatusInfo")
            .field("has_pr_prr_correction", &self.has_pr_prr_correction())
            .field("map_matching", &self.map_matching())
            .finish()
    }
}

#[derive(Copy, Clone, Debug)]
pub enum MapMatchingStatus {
    None = 0,
    /// valid, i.e. map matching data was received, but was too old
    Valid = 1,
    /// used, map matching data was applied
    Used = 2,
    /// map matching was the reason to enable the dead reckoning
    /// gpsFix type instead of publishing no fix
    Dr = 3,
}

/// Further information about navigation output
/// Only for FW version >= 7.01; undefined otherwise
#[ubx_extend]
#[ubx(from, rest_reserved)]
#[repr(u8)]
#[derive(Debug, Copy, Clone)]
enum NavStatusFlags2 {
    Acquisition = 0,
    Tracking = 1,
    PowerOptimizedTracking = 2,
    Inactive = 3,
}

#[repr(transparent)]
#[derive(Copy, Clone)]
pub struct NavSatSvFlags(u32);

impl NavSatSvFlags {
    pub fn quality_ind(self) -> NavSatQualityIndicator {
        let bits = self.0 & 0x7;
        match bits {
            0 => NavSatQualityIndicator::NoSignal,
            1 => NavSatQualityIndicator::Searching,
            2 => NavSatQualityIndicator::SignalAcquired,
            3 => NavSatQualityIndicator::SignalDetected,
            4 => NavSatQualityIndicator::CodeLock,
            5 | 6 | 7 => NavSatQualityIndicator::CarrierLock,
            _ => {
                panic!("Unexpected 3-bit bitfield value {}!", bits);
            }
        }
    }

    pub fn sv_used(self) -> bool {
        (self.0 >> 3) & 0x1 != 0
    }

    pub fn health(self) -> NavSatSvHealth {
        let bits = (self.0 >> 4) & 0x3;
        match bits {
            1 => NavSatSvHealth::Healthy,
            2 => NavSatSvHealth::Unhealthy,
            x => NavSatSvHealth::Unknown(x as u8),
        }
    }

    pub fn differential_correction_available(self) -> bool {
        (self.0 >> 6) & 0x1 != 0
    }

    pub fn smoothed(self) -> bool {
        (self.0 >> 7) & 0x1 != 0
    }

    pub fn orbit_source(self) -> NavSatOrbitSource {
        let bits = (self.0 >> 8) & 0x7;
        match bits {
            0 => NavSatOrbitSource::NoInfoAvailable,
            1 => NavSatOrbitSource::Ephemeris,
            2 => NavSatOrbitSource::Almanac,
            3 => NavSatOrbitSource::AssistNowOffline,
            4 => NavSatOrbitSource::AssistNowAutonomous,
            x => NavSatOrbitSource::Other(x as u8),
        }
    }

    pub fn ephemeris_available(self) -> bool {
        (self.0 >> 11) & 0x1 != 0
    }

    pub fn almanac_available(self) -> bool {
        (self.0 >> 12) & 0x1 != 0
    }

    pub fn an_offline_available(self) -> bool {
        (self.0 >> 13) & 0x1 != 0
    }

    pub fn an_auto_available(self) -> bool {
        (self.0 >> 14) & 0x1 != 0
    }

    pub fn sbas_corr(self) -> bool {
        (self.0 >> 16) & 0x1 != 0
    }

    pub fn rtcm_corr(self) -> bool {
        (self.0 >> 17) & 0x1 != 0
    }

    pub fn slas_corr(self) -> bool {
        (self.0 >> 18) & 0x1 != 0
    }

    pub fn spartn_corr(self) -> bool {
        (self.0 >> 19) & 0x1 != 0
    }

    pub fn pr_corr(self) -> bool {
        (self.0 >> 20) & 0x1 != 0
    }

    pub fn cr_corr(self) -> bool {
        (self.0 >> 21) & 0x1 != 0
    }

    pub fn do_corr(self) -> bool {
        (self.0 >> 22) & 0x1 != 0
    }

    pub const fn from(x: u32) -> Self {
        Self(x)
    }
}

impl fmt::Debug for NavSatSvFlags {
    fn fmt(&self, f: &mut fmt::Formatter<'_>) -> fmt::Result {
        f.debug_struct("NavSatSvFlags")
            .field("quality_ind", &self.quality_ind())
            .field("sv_used", &self.sv_used())
            .field("health", &self.health())
            .field(
                "differential_correction_available",
                &self.differential_correction_available(),
            )
            .field("smoothed", &self.smoothed())
            .field("orbit_source", &self.orbit_source())
            .field("ephemeris_available", &self.ephemeris_available())
            .field("almanac_available", &self.almanac_available())
            .field("an_offline_available", &self.an_offline_available())
            .field("an_auto_available", &self.an_auto_available())
            .field("sbas_corr", &self.sbas_corr())
            .field("rtcm_corr", &self.rtcm_corr())
            .field("slas_corr", &self.slas_corr())
            .field("spartn_corr", &self.spartn_corr())
            .field("pr_corr", &self.pr_corr())
            .field("cr_corr", &self.cr_corr())
            .field("do_corr", &self.do_corr())
            .finish()
    }
}

#[derive(Copy, Clone, Debug)]
pub enum NavSatQualityIndicator {
    NoSignal,
    Searching,
    SignalAcquired,
    SignalDetected,
    CodeLock,
    CarrierLock,
}

#[derive(Copy, Clone, Debug)]
pub enum NavSatSvHealth {
    Healthy,
    Unhealthy,
    Unknown(u8),
}

#[derive(Copy, Clone, Debug)]
pub enum NavSatOrbitSource {
    NoInfoAvailable,
    Ephemeris,
    Almanac,
    AssistNowOffline,
    AssistNowAutonomous,
    Other(u8),
}

#[ubx_packet_recv]
#[ubx(class = 0x01, id = 0x35, fixed_payload_len = 12)]
struct NavSatSvInfo {
    gnss_id: u8,
    sv_id: u8,
    cno: u8,
    elev: i8,
    azim: i16,
    pr_res: i16,

    #[ubx(map_type = NavSatSvFlags)]
    flags: u32,
}

/*impl fmt::Debug for NavSatSvInfoRef<'_> {
    fn fmt(&self, f: &mut fmt::Formatter<'_>) -> fmt::Result {
        f.debug_struct("NavSatSvInfo")
            .field("gnss_id", &self.gnss_id())
            .field("sv_id", &self.sv_id())
            .field("cno", &self.cno())
            .field("elev", &self.elev())
            .field("azim", &self.azim())
            .field("pr_res", &self.pr_res())
            .field("flags", &self.flags())
            .finish()
    }
}*/

pub struct NavSatIter<'a> {
    data: &'a [u8],
    offset: usize,
}

impl<'a> core::iter::Iterator for NavSatIter<'a> {
    type Item = NavSatSvInfoRef<'a>;

    fn next(&mut self) -> Option<Self::Item> {
        if self.offset < self.data.len() {
            let data = &self.data[self.offset..self.offset + 12];
            self.offset += 12;
            Some(NavSatSvInfoRef(data))
        } else {
            None
        }
    }
}

impl fmt::Debug for NavSatIter<'_> {
    fn fmt(&self, f: &mut fmt::Formatter<'_>) -> fmt::Result {
        f.debug_struct("NavSatIter").finish()
    }
}

#[ubx_packet_recv]
#[ubx(class = 0x01, id = 0x35, max_payload_len = 1240)]
struct NavSat {
    /// GPS time of week in ms
    itow: u32,

    /// Message version, should be 1
    version: u8,

    num_svs: u8,

    reserved: u16,

    #[ubx(map_type = NavSatIter,
        may_fail,
        is_valid = navsat::is_valid,
        from = navsat::convert_to_iter,
        get_as_ref)]
    svs: [u8; 0],
}

mod navsat {
    use super::NavSatIter;

    pub(crate) fn convert_to_iter(bytes: &[u8]) -> NavSatIter {
        NavSatIter {
            data: bytes,
            offset: 0,
        }
    }

    pub(crate) fn is_valid(bytes: &[u8]) -> bool {
        bytes.len() % 12 == 0
    }
}

/// Odometer solution
#[ubx_packet_recv]
#[ubx(class = 0x01, id = 0x09, fixed_payload_len = 20)]
struct NavOdo {
    version: u8,
    reserved: [u8; 3],
    i_tow: u32,
    distance: u32,
    total_distance: u32,
    distance_std: u32,
}

/// Reset odometer
#[ubx_packet_send]
#[ubx(class = 0x01, id = 0x10, fixed_payload_len = 0)]
struct NavResetOdo {}

/// Configure odometer
#[ubx_packet_recv_send]
#[ubx(
    class = 0x06,
    id = 0x1E,
    fixed_payload_len = 20,
    flags = "default_for_builder"
)]
struct CfgOdo {
    version: u8,
    reserved: [u8; 3],
    /// Odometer COG filter flags. See [OdoCogFilterFlags] for details.
    #[ubx(map_type = OdoCogFilterFlags)]
    flags: u8,
    #[ubx(map_type = OdoProfile, may_fail)]
    odo_cfg: u8,
    reserved2: [u8; 6],
    cog_max_speed: u8,
    cog_max_pos_acc: u8,
    reserved3: [u8; 2],
    vel_lp_gain: u8,
    cog_lp_gain: u8,
    reserved4: [u8; 2],
}

#[ubx_extend_bitflags]
#[ubx(from, into_raw, rest_reserved)]
bitflags! {
    #[derive(Default)]
    pub struct OdoCogFilterFlags: u8 {
        /// Odometer enabled flag
        const USE_ODO = 0x01;
        /// Low-speed COG filter enabled flag
        const USE_COG = 0x02;
        /// Output low-pass filtered velocity flag
        const OUT_LP_VEL = 0x04;
        /// Output low-pass filtered heading (COG) flag
        const OUT_LP_COG = 0x08;
    }
}

/// Odometer configuration profile
#[ubx_extend]
#[ubx(from_unchecked, into_raw, rest_error)]
#[repr(u8)]
#[derive(Clone, Copy, Debug)]
pub enum OdoProfile {
    Running = 0,
    Cycling = 1,
    Swimming = 2,
    Car = 3,
    Custom = 4,
}

impl Default for OdoProfile {
    fn default() -> Self {
        Self::Running
    }
}

/// Information message conifg
#[ubx_packet_recv_send]
#[ubx(
    class = 0x06,
    id = 0x2,
    fixed_payload_len = 10,
    flags = "default_for_builder"
)]
struct CfgInf {
    protocol_id: u8,
    reserved: [u8; 3],
    #[ubx(map_type = CfgInfMask)]
    inf_msg_mask_0: u8,
    #[ubx(map_type = CfgInfMask)]
    inf_msg_mask_1: u8,
    #[ubx(map_type = CfgInfMask)]
    inf_msg_mask_2: u8,
    #[ubx(map_type = CfgInfMask)]
    inf_msg_mask_3: u8,
    #[ubx(map_type = CfgInfMask)]
    inf_msg_mask_4: u8,
    #[ubx(map_type = CfgInfMask)]
    inf_msg_mask_5: u8,
}

#[ubx_extend_bitflags]
#[ubx(from, into_raw, rest_reserved)]
bitflags! {
    /// `CfgInfMask` parameters bitmask
    #[derive(Default)]
    pub struct CfgInfMask: u8 {
        const ERROR = 0x1;
        const WARNING = 0x2;
        const NOTICE = 0x4;
        const DEBUG = 0x08;
        const TEST  = 0x10;
    }
}

#[ubx_packet_recv]
#[ubx(
    class = 0x4,
    id = 0x0,
    max_payload_len = 1240,
    flags = "default_for_builder"
)]
struct InfError {
    #[ubx(map_type = Option<&str>,
        may_fail,
        is_valid = inf::is_valid,
        from = inf::convert_to_str,
        get_as_ref)]
    message: [u8; 0],
}

#[ubx_packet_recv]
#[ubx(
    class = 0x4,
    id = 0x2,
    max_payload_len = 1240,
    flags = "default_for_builder"
)]
struct InfNotice {
    #[ubx(map_type = Option<&str>,
        may_fail,
        is_valid = inf::is_valid,
        from = inf::convert_to_str,
        get_as_ref)]
    message: [u8; 0],
}

#[ubx_packet_recv]
#[ubx(
    class = 0x4,
    id = 0x3,
    max_payload_len = 1240,
    flags = "default_for_builder"
)]
struct InfTest {
    #[ubx(map_type = Option<&str>,
        may_fail,
        is_valid = inf::is_valid,
        from = inf::convert_to_str,
        get_as_ref)]
    message: [u8; 0],
}

#[ubx_packet_recv]
#[ubx(
    class = 0x4,
    id = 0x1,
    max_payload_len = 1240,
    flags = "default_for_builder"
)]
struct InfWarning {
    #[ubx(map_type = Option<&str>,
        may_fail,
        is_valid = inf::is_valid,
        from = inf::convert_to_str,
        get_as_ref)]
    message: [u8; 0],
}

#[ubx_packet_recv]
#[ubx(
    class = 0x4,
    id = 0x4,
    max_payload_len = 1240,
    flags = "default_for_builder"
)]
struct InfDebug {
    #[ubx(map_type = Option<&str>,
        may_fail,
        is_valid = inf::is_valid,
        from = inf::convert_to_str,
        get_as_ref)]
    message: [u8; 0],
}

mod inf {
    pub(crate) fn convert_to_str(bytes: &[u8]) -> Option<&str> {
        match core::str::from_utf8(bytes) {
            Ok(msg) => Some(msg),
            Err(_) => None,
        }
    }

    pub(crate) fn is_valid(_bytes: &[u8]) -> bool {
        // Validity is checked in convert_to_str
        true
    }
}

#[ubx_packet_send]
#[ubx(
    class = 0x0B,
    id = 0x01,
    fixed_payload_len = 48,
    flags = "default_for_builder"
)]
struct AidIni {
    ecef_x_or_lat: i32,
    ecef_y_or_lon: i32,
    ecef_z_or_alt: i32,
    pos_accuracy: u32,
    time_cfg: u16,
    week_or_ym: u16,
    tow_or_hms: u32,
    tow_ns: i32,
    tm_accuracy_ms: u32,
    tm_accuracy_ns: u32,
    clk_drift_or_freq: i32,
    clk_drift_or_freq_accuracy: u32,
    flags: u32,
}

impl AidIniBuilder {
    pub fn set_position(mut self, pos: Position) -> Self {
        self.ecef_x_or_lat = (pos.lat * 10_000_000.0) as i32;
        self.ecef_y_or_lon = (pos.lon * 10_000_000.0) as i32;
        self.ecef_z_or_alt = (pos.alt * 100.0) as i32; // Height is in centimeters, here
        self.flags |= (1 << 0) | (1 << 5);
        self
    }

    pub fn set_time(mut self, tm: DateTime<Utc>) -> Self {
        self.week_or_ym = (match tm.year_ce() {
            (true, yr) => yr - 2000,
            (false, _) => {
                panic!("AID-INI packet only supports years after 2000");
            }
        } * 100
            + tm.month0()) as u16;
        self.tow_or_hms = tm.hour() * 10000 + tm.minute() * 100 + tm.second();
        self.tow_ns = tm.nanosecond() as i32;
        self.flags |= (1 << 1) | (1 << 10);
        self
    }
}

/// ALP client requests AlmanacPlus data from server
#[ubx_packet_recv]
#[ubx(class = 0x0B, id = 0x32, fixed_payload_len = 16)]
struct AlpSrv {
    pub id_size: u8,
    pub data_type: u8,
    pub offset: u16,
    pub size: u16,
    pub file_id: u16,
    pub data_size: u16,
    pub id1: u8,
    pub id2: u8,
    pub id3: u32,
}

/// Messages in this class are sent as a result of a CFG message being
/// received, decoded and processed by thereceiver.
#[ubx_packet_recv]
#[ubx(class = 5, id = 1, fixed_payload_len = 2)]
struct AckAck {
    /// Class ID of the Acknowledged Message
    class: u8,

    /// Message ID of the Acknowledged Message
    msg_id: u8,
}

impl<'a> AckAckRef<'a> {
    pub fn is_ack_for<T: UbxPacketMeta>(&self) -> bool {
        self.class() == T::CLASS && self.msg_id() == T::ID
    }
}

/// Message Not-Acknowledge
#[ubx_packet_recv]
#[ubx(class = 5, id = 0, fixed_payload_len = 2)]
struct AckNak {
    /// Class ID of the Acknowledged Message
    class: u8,

    /// Message ID of the Acknowledged Message
    msg_id: u8,
}

impl<'a> AckNakRef<'a> {
    pub fn is_nak_for<T: UbxPacketMeta>(&self) -> bool {
        self.class() == T::CLASS && self.msg_id() == T::ID
    }
}

/// Reset Receiver / Clear Backup Data Structures
#[ubx_packet_send]
#[ubx(class = 6, id = 4, fixed_payload_len = 4)]
struct CfgRst {
    /// Battery backed RAM sections to clear
    #[ubx(map_type = NavBbrMask)]
    nav_bbr_mask: u16,

    /// Reset Type
    #[ubx(map_type = ResetMode)]
    reset_mode: u8,
    reserved1: u8,
}

/// Reset Receiver / Clear Backup Data Structures
#[ubx_packet_recv_send]
#[ubx(class = 6, id = 0x13, fixed_payload_len = 4)]
struct CfgAnt {
    /// Antenna flag mask. See [AntFlags] for details.
    #[ubx(map_type = AntFlags)]
    flags: u16,
    /// Antenna pin configuration. See 32.10.1.1 in receiver spec for details.
    pins: u16,
}

#[ubx_extend_bitflags]
#[ubx(from, into_raw, rest_reserved)]
bitflags! {
    #[derive(Default)]
    pub struct AntFlags: u16 {
        /// Enable supply voltage control signal
        const SVCS = 0x01;
        /// Enable short circuit detection
        const SCD = 0x02;
        /// Enable open circuit detection
        const OCD = 0x04;
        /// Power down on short circuit detection
        const PDWN_ON_SCD = 0x08;
        /// Enable automatic recovery from short circuit state
        const RECOVERY = 0x10;
    }
}

#[ubx_extend_bitflags]
#[ubx(into_raw, rest_reserved)]
bitflags! {
    /// Battery backed RAM sections to clear
    pub struct NavBbrMask: u16 {
        const EPHEMERIS = 1;
        const ALMANACH = 2;
        const HEALTH = 4;
        const KLOBUCHARD = 8;
        const POSITION = 16;
        const CLOCK_DRIFT = 32;
        const OSCILATOR_PARAMETER = 64;
        const UTC_CORRECTION_PARAMETERS = 0x80;
        const RTC = 0x100;
        const SFDR_PARAMETERS = 0x800;
        const SFDR_VEHICLE_MONITORING_PARAMETERS = 0x1000;
        const TCT_PARAMETERS = 0x2000;
        const AUTONOMOUS_ORBIT_PARAMETERS = 0x8000;
    }
}

/// Predefined values for `NavBbrMask`
#[derive(Clone, Copy)]
#[repr(transparent)]
pub struct NavBbrPredefinedMask(u16);

impl From<NavBbrPredefinedMask> for NavBbrMask {
    fn from(x: NavBbrPredefinedMask) -> Self {
        Self::from_bits_truncate(x.0)
    }
}

impl NavBbrPredefinedMask {
    pub const HOT_START: NavBbrPredefinedMask = NavBbrPredefinedMask(0);
    pub const WARM_START: NavBbrPredefinedMask = NavBbrPredefinedMask(1);
    pub const COLD_START: NavBbrPredefinedMask = NavBbrPredefinedMask(0xFFFF);
}

/// Reset Type
#[repr(u8)]
#[derive(Clone, Copy, Debug)]
pub enum ResetMode {
    /// Hardware reset (Watchdog) immediately
    HardwareResetImmediately = 0,
    ControlledSoftwareReset = 0x1,
    ControlledSoftwareResetGpsOnly = 0x02,
    /// Hardware reset (Watchdog) after shutdown (>=FW6.0)
    HardwareResetAfterShutdown = 0x04,
    ControlledGpsStop = 0x08,
    ControlledGpsStart = 0x09,
}

impl ResetMode {
    const fn into_raw(self) -> u8 {
        self as u8
    }
}

/// Port Configuration for I2C
#[ubx_packet_recv_send]
#[ubx(
    class = 0x06,
    id = 0x00,
    fixed_payload_len = 20,
    flags = "default_for_builder"
)]
struct CfgPrtI2c {
    #[ubx(map_type = I2cPortId, may_fail)]
    portid: u8,
    reserved1: u8,
    /// TX ready PIN configuration
    tx_ready: u16,
    /// I2C Mode Flags
    mode: u32,
    reserved2: u32,
    #[ubx(map_type = InProtoMask)]
    in_proto_mask: u16,
    #[ubx(map_type = OutProtoMask)]
    out_proto_mask: u16,
    flags: u16,
    reserved3: u16,
}

/// Port Identifier Number (= 0 for I2C ports)
#[ubx_extend]
#[ubx(from_unchecked, into_raw, rest_error)]
#[repr(u8)]
#[derive(Debug, Copy, Clone)]
pub enum I2cPortId {
    I2c = 0,
}

impl Default for I2cPortId {
    fn default() -> Self {
        Self::I2c
    }
}

/// Port Configuration for UART
#[ubx_packet_recv_send]
#[ubx(class = 0x06, id = 0x00, fixed_payload_len = 20)]
struct CfgPrtUart {
    #[ubx(map_type = UartPortId, may_fail)]
    portid: u8,
    reserved0: u8,
    tx_ready: u16,
    #[ubx(map_type = UartMode)]
    mode: u32,
    baud_rate: u32,
    #[ubx(map_type = InProtoMask)]
    in_proto_mask: u16,
    #[ubx(map_type = OutProtoMask)]
    out_proto_mask: u16,
    flags: u16,
    reserved5: u16,
}

/// Port Identifier Number (= 1 or 2 for UART ports)
#[ubx_extend]
#[ubx(from_unchecked, into_raw, rest_error)]
#[repr(u8)]
#[derive(Debug, Copy, Clone)]
pub enum UartPortId {
    Uart1 = 1,
    Uart2 = 2,
    Usb = 3,
}

#[derive(Debug, Copy, Clone)]
pub struct UartMode {
    data_bits: DataBits,
    parity: Parity,
    stop_bits: StopBits,
}

impl UartMode {
    pub const fn new(data_bits: DataBits, parity: Parity, stop_bits: StopBits) -> Self {
        Self {
            data_bits,
            parity,
            stop_bits,
        }
    }

    const fn into_raw(self) -> u32 {
        self.data_bits.into_raw() | self.parity.into_raw() | self.stop_bits.into_raw()
    }
}

impl From<u32> for UartMode {
    fn from(mode: u32) -> Self {
        let data_bits = DataBits::from(mode);
        let parity = Parity::from(mode);
        let stop_bits = StopBits::from(mode);

        Self {
            data_bits,
            parity,
            stop_bits,
        }
    }
}

#[derive(Debug, Clone, Copy)]
pub enum DataBits {
    Seven,
    Eight,
}

impl DataBits {
    const POSITION: u32 = 6;
    const MASK: u32 = 0b11;

    const fn into_raw(self) -> u32 {
        (match self {
            Self::Seven => 0b10,
            Self::Eight => 0b11,
        }) << Self::POSITION
    }
}

impl From<u32> for DataBits {
    fn from(mode: u32) -> Self {
        match (mode >> Self::POSITION) & Self::MASK {
            0b00 => unimplemented!("five data bits"),
            0b01 => unimplemented!("six data bits"),
            0b10 => Self::Seven,
            0b11 => Self::Eight,
            _ => unreachable!(),
        }
    }
}

#[derive(Debug, Clone, Copy)]
pub enum Parity {
    Even,
    Odd,
    None,
}

impl Parity {
    const POSITION: u32 = 9;
    const MASK: u32 = 0b111;

    const fn into_raw(self) -> u32 {
        (match self {
            Self::Even => 0b000,
            Self::Odd => 0b001,
            Self::None => 0b100,
        }) << Self::POSITION
    }
}

impl From<u32> for Parity {
    fn from(mode: u32) -> Self {
        match (mode >> Self::POSITION) & Self::MASK {
            0b000 => Self::Even,
            0b001 => Self::Odd,
            0b100 | 0b101 => Self::None,
            0b010 | 0b011 | 0b110 | 0b111 => unimplemented!("reserved"),
            _ => unreachable!(),
        }
    }
}

#[derive(Debug, Clone, Copy)]
pub enum StopBits {
    One,
    OneHalf,
    Two,
    Half,
}

impl StopBits {
    const POSITION: u32 = 12;
    const MASK: u32 = 0b11;

    const fn into_raw(self) -> u32 {
        (match self {
            Self::One => 0b00,
            Self::OneHalf => 0b01,
            Self::Two => 0b10,
            Self::Half => 0b11,
        }) << Self::POSITION
    }
}

impl From<u32> for StopBits {
    fn from(mode: u32) -> Self {
        match (mode >> Self::POSITION) & Self::MASK {
            0b00 => Self::One,
            0b01 => Self::OneHalf,
            0b10 => Self::Two,
            0b11 => Self::Half,
            _ => unreachable!(),
        }
    }
}

/// Port Configuration for SPI Port
#[ubx_packet_recv_send]
#[ubx(
    class = 0x06,
    id = 0x00,
    fixed_payload_len = 20,
    flags = "default_for_builder"
)]
struct CfgPrtSpi {
    #[ubx(map_type = SpiPortId, may_fail)]
    portid: u8,
    reserved0: u8,
    /// TX ready PIN configuration
    tx_ready: u16,
    /// SPI Mode Flags
    mode: u32,
    reserved3: u32,
    #[ubx(map_type = InProtoMask)]
    in_proto_mask: u16,
    #[ubx(map_type = OutProtoMask)]
    out_proto_mask: u16,
    flags: u16,
    reserved5: u16,
}

#[ubx_extend_bitflags]
#[ubx(from, into_raw, rest_reserved)]
bitflags! {
    /// A mask describing which input protocols are active
    /// Each bit of this mask is used for a protocol.
    /// Through that, multiple protocols can be defined on a single port
    /// Used in `CfgPrtSpi` and `CfgPrtI2c`
    #[derive(Default)]
    pub struct InProtoMask: u16 {
        const UBOX = 1;
        const NMEA = 2;
        const RTCM = 4;
        /// The bitfield inRtcm3 is not supported in protocol
        /// versions less than 20
        const RTCM3 = 0x20;
    }
}

#[ubx_extend_bitflags]
#[ubx(from, into_raw, rest_reserved)]
bitflags! {
    /// A mask describing which output protocols are active.
    /// Each bit of this mask is used for a protocol.
    /// Through that, multiple protocols can be defined on a single port
    /// Used in `CfgPrtSpi` and `CfgPrtI2c`
    #[derive(Default)]
    pub struct OutProtoMask: u16 {
        const UBLOX = 1;
        const NMEA = 2;
        /// The bitfield outRtcm3 is not supported in protocol
        /// versions less than 20
        const RTCM3 = 0x20;
    }
}

/// Port Identifier Number (= 4 for SPI port)
#[ubx_extend]
#[ubx(from_unchecked, into_raw, rest_error)]
#[repr(u8)]
#[derive(Debug, Copy, Clone)]
pub enum SpiPortId {
    Spi = 4,
}

impl Default for SpiPortId {
    fn default() -> Self {
        Self::Spi
    }
}

/// UTC Time Solution
#[ubx_packet_recv]
#[ubx(class = 1, id = 0x21, fixed_payload_len = 20)]
struct NavTimeUTC {
    /// GPS Millisecond Time of Week
    itow: u32,
    time_accuracy_estimate_ns: u32,

    /// Nanoseconds of second, range -1e9 .. 1e9
    nanos: i32,

    /// Year, range 1999..2099
    year: u16,

    /// Month, range 1..12
    month: u8,

    /// Day of Month, range 1..31
    day: u8,

    /// Hour of Day, range 0..23
    hour: u8,

    /// Minute of Hour, range 0..59
    min: u8,

    /// Seconds of Minute, range 0..59
    sec: u8,

    /// Validity Flags
    #[ubx(map_type = NavTimeUtcFlags)]
    valid: u8,
}

#[ubx_extend_bitflags]
#[ubx(from, rest_reserved)]
bitflags! {
    /// Validity Flags of `NavTimeUTC`
    pub struct NavTimeUtcFlags: u8 {
        /// Valid Time of Week
        const VALID_TOW = 1;
        /// Valid Week Number
        const VALID_WKN = 2;
        /// Valid UTC (Leap Seconds already known)
        const VALID_UTC = 4;
    }
}

/// Navigation/Measurement Rate Settings
#[ubx_packet_send]
#[ubx(class = 6, id = 8, fixed_payload_len = 6)]
struct CfgRate {
    /// Measurement Rate, GPS measurements are taken every `measure_rate_ms` milliseconds
    measure_rate_ms: u16,

    /// Navigation Rate, in number of measurement cycles.

    /// On u-blox 5 and u-blox 6, this parametercannot be changed, and is always equals 1.
    nav_rate: u16,

    /// Alignment to reference time
    #[ubx(map_type = AlignmentToReferenceTime)]
    time_ref: u16,
}

/// Alignment to reference time
#[repr(u16)]
#[derive(Clone, Copy, Debug)]
pub enum AlignmentToReferenceTime {
    Utc = 0,
    Gps = 1,
}

impl AlignmentToReferenceTime {
    const fn into_raw(self) -> u16 {
        self as u16
    }
}

/// Set Message Rate the current port
#[ubx_packet_send]
#[ubx(class = 6, id = 1, fixed_payload_len = 3)]
struct CfgMsgSinglePort {
    msg_class: u8,
    msg_id: u8,

    /// Send rate on current Target
    rate: u8,
}

impl CfgMsgSinglePortBuilder {
    #[inline]
    pub fn set_rate_for<T: UbxPacketMeta>(rate: u8) -> Self {
        Self {
            msg_class: T::CLASS,
            msg_id: T::ID,
            rate,
        }
    }
}

/// Set Message rate configuration
/// Send rate is relative to the event a message is registered on.
/// For example, if the rate of a navigation message is set to 2,
/// the message is sent every second navigation solution
#[ubx_packet_send]
#[ubx(class = 6, id = 1, fixed_payload_len = 8)]
struct CfgMsgAllPorts {
    msg_class: u8,
    msg_id: u8,

    /// Send rate on I/O Port (6 Ports)
    rates: [u8; 6],
}

impl CfgMsgAllPortsBuilder {
    #[inline]
    pub fn set_rate_for<T: UbxPacketMeta>(rates: [u8; 6]) -> Self {
        Self {
            msg_class: T::CLASS,
            msg_id: T::ID,
            rates,
        }
    }
}

/// Navigation Engine Settings
#[ubx_packet_recv_send]
#[ubx(
    class = 0x06,
    id = 0x24,
    fixed_payload_len = 36,
    flags = "default_for_builder"
)]
struct CfgNav5 {
    /// Only the masked parameters will be applied
    #[ubx(map_type = CfgNav5Params)]
    mask: u16,
    #[ubx(map_type = CfgNav5DynModel, may_fail)]
    dyn_model: u8,
    #[ubx(map_type = CfgNav5FixMode, may_fail)]
    fix_mode: u8,

    /// Fixed altitude (mean sea level) for 2D fixmode (m)
    #[ubx(map_type = f64, scale = 0.01)]
    fixed_alt: i32,

    /// Fixed altitude variance for 2D mode (m^2)
    #[ubx(map_type = f64, scale = 0.0001)]
    fixed_alt_var: u32,

    /// Minimum Elevation for a GNSS satellite to be used in NAV (deg)
    min_elev_degrees: i8,

    /// Reserved
    dr_limit: u8,

    /// Position DOP Mask to use
    #[ubx(map_type = f32, scale = 0.1)]
    pdop: u16,

    /// Time DOP Mask to use
    #[ubx(map_type = f32, scale = 0.1)]
    tdop: u16,

    /// Position Accuracy Mask (m)
    pacc: u16,

    /// Time Accuracy Mask
    /// according to manual unit is "m", but this looks like typo
    tacc: u16,

    /// Static hold threshold
    #[ubx(map_type = f32, scale = 0.01)]
    static_hold_thresh: u8,

    /// DGNSS timeout (seconds)
    dgps_time_out: u8,

    /// Number of satellites required to have
    /// C/N0 above `cno_thresh` for a fix to be attempted
    cno_thresh_num_svs: u8,

    /// C/N0 threshold for deciding whether toattempt a fix (dBHz)
    cno_thresh: u8,
    reserved1: [u8; 2],

    /// Static hold distance threshold (beforequitting static hold)
    static_hold_max_dist: u16,

    /// UTC standard to be used
    #[ubx(map_type = CfgNav5UtcStandard, may_fail)]
    utc_standard: u8,
    reserved2: [u8; 5],
}

#[ubx_extend_bitflags]
#[ubx(from, into_raw, rest_reserved)]
bitflags! {
    /// `CfgNav5` parameters bitmask
    #[derive(Default)]
    pub struct CfgNav5Params: u16 {
        /// Apply dynamic model settings
        const DYN = 1;
        /// Apply minimum elevation settings
        const MIN_EL = 2;
        /// Apply fix mode settings
       const POS_FIX_MODE = 4;
        /// Reserved
        const DR_LIM = 8;
        /// position mask settings
       const POS_MASK_APPLY = 0x10;
        /// Apply time mask settings
        const TIME_MASK = 0x20;
        /// Apply static hold settings
        const STATIC_HOLD_MASK = 0x40;
        /// Apply DGPS settings
        const DGPS_MASK = 0x80;
        /// Apply CNO threshold settings (cnoThresh, cnoThreshNumSVs)
        const CNO_THRESHOLD = 0x100;
        /// Apply UTC settings (not supported in protocol versions less than 16)
        const UTC = 0x400;
    }
}

/// Dynamic platform model
#[ubx_extend]
#[ubx(from_unchecked, into_raw, rest_error)]
#[repr(u8)]
#[derive(Debug, Copy, Clone, PartialEq)]
pub enum CfgNav5DynModel {
    Portable = 0,
    Stationary = 2,
    Pedestrian = 3,
    Automotive = 4,
    Sea = 5,
    AirborneWithLess1gAcceleration = 6,
    AirborneWithLess2gAcceleration = 7,
    AirborneWith4gAcceleration = 8,
    /// not supported in protocol versions less than 18
    WristWornWatch = 9,
    /// supported in protocol versions 19.2
    Bike = 10,
}

impl Default for CfgNav5DynModel {
    fn default() -> Self {
        Self::AirborneWith4gAcceleration
    }
}

/// Position Fixing Mode
#[ubx_extend]
#[ubx(from_unchecked, into_raw, rest_error)]
#[repr(u8)]
#[derive(Debug, Copy, Clone, PartialEq)]
pub enum CfgNav5FixMode {
    Only2D = 1,
    Only3D = 2,
    Auto2D3D = 3,
}

impl Default for CfgNav5FixMode {
    fn default() -> Self {
        CfgNav5FixMode::Auto2D3D
    }
}

/// UTC standard to be used
#[ubx_extend]
#[ubx(from_unchecked, into_raw, rest_error)]
#[repr(u8)]
#[derive(Debug, Copy, Clone, PartialEq)]
pub enum CfgNav5UtcStandard {
    /// receiver selects based on GNSS configuration (see GNSS timebases)
    Automatic = 0,
    /// UTC as operated by the U.S. NavalObservatory (USNO);
    /// derived from GPStime
    Usno = 3,
    /// UTC as operated by the former Soviet Union; derived from GLONASS time
    UtcSu = 6,
    /// UTC as operated by the National TimeService Center, China;
    /// derived from BeiDou time
    UtcChina = 7,
}

impl Default for CfgNav5UtcStandard {
    fn default() -> Self {
        Self::Automatic
    }
}

#[derive(Clone, Copy)]
#[repr(transparent)]
struct ScaleBack<T: FloatCore + FromPrimitive + ToPrimitive>(T);

impl<T: FloatCore + FromPrimitive + ToPrimitive> ScaleBack<T> {
    fn as_i32(self, x: T) -> i32 {
        let x = (x * self.0).round();
        if x < T::from_i32(i32::min_value()).unwrap() {
            i32::min_value()
        } else if x > T::from_i32(i32::max_value()).unwrap() {
            i32::max_value()
        } else {
            x.to_i32().unwrap()
        }
    }

    fn as_u32(self, x: T) -> u32 {
        let x = (x * self.0).round();
        if !x.is_sign_negative() {
            if x <= T::from_u32(u32::max_value()).unwrap() {
                x.to_u32().unwrap()
            } else {
                u32::max_value()
            }
        } else {
            0
        }
    }

    fn as_u16(self, x: T) -> u16 {
        let x = (x * self.0).round();
        if !x.is_sign_negative() {
            if x <= T::from_u16(u16::max_value()).unwrap() {
                x.to_u16().unwrap()
            } else {
                u16::max_value()
            }
        } else {
            0
        }
    }

    fn as_u8(self, x: T) -> u8 {
        let x = (x * self.0).round();
        if !x.is_sign_negative() {
            if x <= T::from_u8(u8::max_value()).unwrap() {
                x.to_u8().unwrap()
            } else {
                u8::max_value()
            }
        } else {
            0
        }
    }
}

/// Navigation Engine Expert Settings
#[ubx_packet_recv_send]
#[ubx(
    class = 0x06,
    id = 0x23,
    fixed_payload_len = 40,
    flags = "default_for_builder"
)]
struct CfgNavX5 {
    /// Only version 2 supported
    version: u16,

    /// Only the masked parameters will be applied
    #[ubx(map_type = CfgNavX5Params1)]
    mask1: u16,

    #[ubx(map_type = CfgNavX5Params2)]
    mask2: u32,

    /// Reserved
    reserved1: [u8; 2],

    /// Minimum number of satellites for navigation
    min_svs: u8,

    ///Maximum number of satellites for navigation
    max_svs: u8,

    /// Minimum satellite signal level for navigation
    min_cno_dbhz: u8,

    /// Reserved
    reserved2: u8,

    /// initial fix must be 3D
    ini_fix_3d: u8,

    /// Reserved
    reserved3: [u8; 2],

    /// issue acknowledgements for assistance message input
    ack_aiding: u8,

    /// GPS week rollover number
    wkn_rollover: u16,

    /// Permanently attenuated signal compensation
    sig_atten_comp_mode: u8,

    /// Reserved
    reserved4: u8,
    reserved5: [u8; 2],
    reserved6: [u8; 2],

    /// Use Precise Point Positioning (only available with the PPP product variant)
    use_ppp: u8,

    /// AssistNow Autonomous configuration
    aop_cfg: u8,

    /// Reserved
    reserved7: [u8; 2],

    /// Maximum acceptable (modeled) AssistNow Autonomous orbit error
    aop_orb_max_err: u16,

    /// Reserved
    reserved8: [u8; 4],
    reserved9: [u8; 3],

    /// Enable/disable ADR/UDR sensor fusion
    use_adr: u8,
}

#[ubx_extend_bitflags]
#[ubx(from, into_raw, rest_reserved)]
bitflags! {
    /// `CfgNavX51` parameters bitmask
    #[derive(Default)]
    pub struct CfgNavX5Params1: u16 {
        /// apply min/max SVs settings
        const MIN_MAX = 0x4;
        /// apply minimum C/N0 setting
        const MIN_CNO = 0x8;
        /// apply initial 3D fix settings
        const INITIAL_3D_FIX = 0x40;
        /// apply GPS weeknumber rollover settings
        const WKN_ROLL = 0x200;
        /// apply assistance acknowledgement settings
        const AID_ACK = 0x400;
        /// apply usePPP flag
        const USE_PPP = 0x2000;
        /// apply aopCfg (useAOP flag) and aopOrbMaxErr settings (AssistNow Autonomous)
        const AOP_CFG = 0x4000;
    }
}

#[ubx_extend_bitflags]
#[ubx(from, into_raw, rest_reserved)]
bitflags! {
    /// `CfgNavX5Params2` parameters bitmask
    #[derive(Default)]
    pub struct CfgNavX5Params2: u32 {
        ///  apply ADR/UDR sensor fusion on/off setting
        const USE_ADR = 0x40;
        ///  apply signal attenuation compensation feature settings
        const USE_SIG_ATTEN_COMP = 0x80;
    }
}

/// GNSS Assistance ACK UBX-MGA-ACK
#[ubx_packet_recv]
#[ubx(class = 0x13, id = 0x60, fixed_payload_len = 8)]
struct MgaAck {
    /// Type of acknowledgment: 0 -> not used, 1 -> accepted
    ack_type: u8,

    /// Version 0
    version: u8,

    /// Provides greater information on what the receiver chose to do with the message contents.
    /// See [MsgAckInfoCode].
    #[ubx(map_type = MsgAckInfoCode)]
    info_code: u8,

    /// UBX message ID of the acknowledged message
    msg_id: u8,

    /// The first 4 bytes of the acknowledged message's payload
    msg_payload_start: [u8; 4],
}

#[ubx_extend]
#[ubx(from, rest_reserved)]
#[repr(u8)]
#[derive(Debug, Copy, Clone, PartialEq)]
pub enum MsgAckInfoCode {
    Accepted = 0,
    RejectedNoTime = 1,
    RejectedBadVersion = 2,
    RejectedBadSize = 3,
    RejectedDBStoreFailed = 4,
    RejectedNotReady = 5,
    RejectedUnknownType = 6,
}

/// Hardware status
#[ubx_packet_recv]
#[ubx(class = 0x0a, id = 0x09, fixed_payload_len = 60)]
struct MonHw {
    pin_sel: u32,
    pin_bank: u32,
    pin_dir: u32,
    pin_val: u32,
    noise_per_ms: u16,
    agc_cnt: u16,
    #[ubx(map_type = AntennaStatus)]
    a_status: u8,
    #[ubx(map_type = AntennaPower)]
    a_power: u8,
    flags: u8,
    reserved1: u8,
    used_mask: u32,
    vp: [u8; 17],
    jam_ind: u8,
    reserved2: [u8; 2],
    pin_irq: u32,
    pull_h: u32,
    pull_l: u32,
}

#[ubx_extend]
#[ubx(from, rest_reserved)]
#[repr(u8)]
#[derive(Debug, Copy, Clone, PartialEq)]
pub enum AntennaStatus {
    Init = 0,
    DontKnow = 1,
    Ok = 2,
    Short = 3,
    Open = 4,
}

#[ubx_extend]
#[ubx(from, rest_reserved)]
#[repr(u8)]
#[derive(Debug, Copy, Clone, PartialEq)]
pub enum AntennaPower {
    Off = 0,
    On = 1,
    DontKnow = 2,
}

pub struct MonVerExtensionIter<'a> {
    data: &'a [u8],
    offset: usize,
}

impl<'a> core::iter::Iterator for MonVerExtensionIter<'a> {
    type Item = &'a str;

    fn next(&mut self) -> Option<Self::Item> {
        if self.offset < self.data.len() {
            let data = &self.data[self.offset..self.offset + 30];
            self.offset += 30;
            Some(mon_ver::convert_to_str_unchecked(data))
        } else {
            None
        }
    }
}

impl fmt::Debug for MonVerExtensionIter<'_> {
    fn fmt(&self, f: &mut fmt::Formatter<'_>) -> fmt::Result {
        f.debug_struct("MonVerExtensionIter").finish()
    }
}

/// Receiver/Software Version
#[ubx_packet_recv]
#[ubx(class = 0x0a, id = 0x04, max_payload_len = 1240)]
struct MonVer {
    #[ubx(map_type = &str, may_fail, from = mon_ver::convert_to_str_unchecked,
          is_valid = mon_ver::is_cstr_valid, get_as_ref)]
    software_version: [u8; 30],
    #[ubx(map_type = &str, may_fail, from = mon_ver::convert_to_str_unchecked,
          is_valid = mon_ver::is_cstr_valid, get_as_ref)]
    hardware_version: [u8; 10],

    /// Extended software information strings
    #[ubx(map_type = MonVerExtensionIter, may_fail,
          from = mon_ver::extension_to_iter,
          is_valid = mon_ver::is_extension_valid)]
    extension: [u8; 0],
}

mod mon_ver {
    use super::MonVerExtensionIter;

    pub(crate) fn convert_to_str_unchecked(bytes: &[u8]) -> &str {
        let null_pos = bytes
            .iter()
            .position(|x| *x == 0)
            .expect("is_cstr_valid bug?");
        core::str::from_utf8(&bytes[0..null_pos])
            .expect("is_cstr_valid should have prevented this code from running")
    }

    pub(crate) fn is_cstr_valid(bytes: &[u8]) -> bool {
        let null_pos = match bytes.iter().position(|x| *x == 0) {
            Some(pos) => pos,
            None => {
                return false;
            }
        };
        core::str::from_utf8(&bytes[0..null_pos]).is_ok()
    }

    pub(crate) fn is_extension_valid(payload: &[u8]) -> bool {
        if payload.len() % 30 == 0 {
            for chunk in payload.chunks(30) {
                if !is_cstr_valid(chunk) {
                    return false;
                }
            }
            true
        } else {
            false
        }
    }

    pub(crate) fn extension_to_iter(payload: &[u8]) -> MonVerExtensionIter {
        MonVerExtensionIter {
            data: payload,
            offset: 0,
        }
    }
}

#[ubx_packet_recv]
#[ubx(class = 0x02, id = 0x32, fixed_payload_len = 8)]
struct RxmRtcm {
    version: u8,
    flags: u8,
    sub_type: u16,
    ref_station: u16,
    msg_type: u16,
}

#[ubx_packet_recv]
#[ubx(class = 0x10, id = 0x02, fixed_payload_len = 16)]
struct EsfMeas {
    time_tag: u32,
    flags: u16,
    id: u16,
    /// flags >> 11 & 0x1F
    data: u32,
    /// flags & 0x8
    calib_tag: u32,
}

// #[ubx_packet_recv]
// #[ubx(class = 0x10, id = 0x03, fixed_payload_len = 16)]
// struct EsfRaw {
//     msss: u32,
// }

#[ubx_packet_recv]
<<<<<<< HEAD
#[ubx(class = 0x01, id = 0x05, fixed_payload_len = 32)]
struct NavAtt {
    itow: u32,
    version: u8,
    reserved1: [u8; 3],
    #[ubx(map_type = f64, scale = 1e-5, alias = vehicle_roll)]
    roll: i32,
    #[ubx(map_type = f64, scale = 1e-5, alias = vehicle_pitch)]
    pitch: i32,
    #[ubx(map_type = f64, scale = 1e-5, alias = vehicle_heading)]
    heading: i32,
    #[ubx(map_type = f64, scale = 1e-5, alias = vehicle_roll_accuracy)]
    acc_roll: u32,
    #[ubx(map_type = f64, scale = 1e-5, alias = vehicle_pitch_accuracy)]
    acc_pitch: u32,
    #[ubx(map_type = f64, scale = 1e-5, alias = vehicle_heading_accuracy)]
    acc_heading: u32,
=======
#[ubx(class = 0x01, id = 0x22, fixed_payload_len = 20)]
struct NavClock {
    itow: u32,
    clk_b: i32,
    clk_d: i32,
    t_acc: u32,
    f_acc: u32,
>>>>>>> 01a9807f
}

// #[ubx_packet_recv]
// #[ubx(class = 0x10, id = 0x03, fixed_payload_len = 16)]
// struct EsfRaw {
//     msss: u32,
// }

define_recv_packets!(
    enum PacketRef {
        _ = UbxUnknownPacketRef,
        NavPosLlh,
        NavStatus,
        NavDop,
        NavPosVelTime,
        NavSolution,
        NavVelNed,
        NavTimeUTC,
        NavSat,
        NavOdo,
        CfgOdo,
        MgaAck,
        AlpSrv,
        AckAck,
        AckNak,
        CfgPrtI2c,
        CfgPrtSpi,
        CfgPrtUart,
        CfgNav5,
        CfgAnt,
        InfError,
        InfWarning,
        InfNotice,
        InfTest,
        InfDebug,
        MonVer,
        MonHw,
        RxmRtcm,
        EsfMeas,
<<<<<<< HEAD
        NavAtt,
=======
        NavClock,
>>>>>>> 01a9807f
    }
);<|MERGE_RESOLUTION|>--- conflicted
+++ resolved
@@ -1987,7 +1987,6 @@
 // }
 
 #[ubx_packet_recv]
-<<<<<<< HEAD
 #[ubx(class = 0x01, id = 0x05, fixed_payload_len = 32)]
 struct NavAtt {
     itow: u32,
@@ -2005,7 +2004,9 @@
     acc_pitch: u32,
     #[ubx(map_type = f64, scale = 1e-5, alias = vehicle_heading_accuracy)]
     acc_heading: u32,
-=======
+}
+
+#[ubx_packet_recv]
 #[ubx(class = 0x01, id = 0x22, fixed_payload_len = 20)]
 struct NavClock {
     itow: u32,
@@ -2013,7 +2014,6 @@
     clk_d: i32,
     t_acc: u32,
     f_acc: u32,
->>>>>>> 01a9807f
 }
 
 // #[ubx_packet_recv]
@@ -2053,10 +2053,7 @@
         MonHw,
         RxmRtcm,
         EsfMeas,
-<<<<<<< HEAD
         NavAtt,
-=======
         NavClock,
->>>>>>> 01a9807f
     }
 );